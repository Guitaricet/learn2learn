# Getting Started

L2L is a meta-learning library providing three levels of functionality for users.
At a high level, there are many examples using meta-learning algorithms to train
on a myriad of datasets/environments. At a mid level, it provides a functional
interface for several popular meta-learning algorithms as well as a data loader
to make it easier to import other data sets. At a low level, it provides extended
functionality for modules.


# What is meta-learning?

Machine learning is typically concerned with the process of adapting an agent
or model to perform well on a given task \( \mathcal{T} \). If any aspect of \( \mathcal{T} \)
changes then we must begin training anew; however, it is easy to imagine several
situations where we may want to teach an agent or train a model to perform several
tasks that are very similar in nature or skill required. In this case, we would like
to extract "general" knowledge from training on an individual task to reduce the
amount of time and data needed to train on a subsequent later task. To formalize
<<<<<<< HEAD
this notion we assume that the tasks trained on are *i.i.d.* samples \( \{T_{1}
\dotsb T_{m}\} \) and we call their distribution p\( T \). Each task is
of the form \( T = \{ \mathcal{L}(x_{1},a_{1},\dotsb,x_{E},a_{E}),p(x_{1}),
p(x_{t+1} | x_{t},a_{t}),E \} \) with p() denoting a distribution and
E indicating the number of episodes (1 for supervised learning). We can then
phrase the problem of meta-learning a few ways. One way is as k-shot learning,
where we aim to find a model or policy M : \( (x_{1},\dotsb, x_{n})^{\intercal}
\rightarrow (a_{1},\dotsb,a_{n})^{\intercal}\) that minimizes \( E_{\mathcal{T}\sim
p(\mathcal{T})}[\mathcal{L}(\vec{x},M_{k}(\vec{x}))] \), where \( M_{k} \)
denotes the model M after training the task on k episodes.
=======
this notion we assume that the tasks trained on are *i.i.d.* samples \( \{\mathcal{T}_{1}
\dotsb \mathcal{T}_{m}\} \), and we have a loss function \( \mathcal{L} \) defined for all \(
\mathcal{T} \). We can then phrase the problem of meta-learning a few ways. One way is
as k-shot learning, where we aim to find a model or policy M that minimizes \( E_{\mathcal{T}
}[\mathcal{L}(M_{k}(\mathcal{T}))] \), where \( M_{k} \) denotes the model M after training on
\( \mathcal{T} \) for k episodes.

>>>>>>> 4de90326


For more information about specific meta-learning algorithms, please refer to the
appropriate tutorial.

# How to Use L2L
## Installing
<<<<<<< HEAD
## Source Files

=======
A pip package is available, updated periodically. Use the command:

```pip install learn2learn```

For the most update-to-date version clone the [repository](https://github.com/learnables/learn2learn) and use:

```pip install -e .```

A list of dependencies is maintained and periodically updated in requirements-dev.txt. To install them all use 

```pip install -r requirements-dev.txt```

**Important:** As learn2learn is still in the developmental stage, breaking changes are likely to occur. If you
encounter a problem, feel free to an open an [issue](https://github.com/learnables/learn2learn/issues) and we'll
look into it.

## Source Files
Examples of learn2learn in action can be found [here](https://github.com/learnables/learn2learn/tree/master/examples).
The source code for algorithm implementations is also available [here](https://github.com/learnables/learn2learn/tree/master/learn2learn/algorithms).
>>>>>>> 4de90326
<|MERGE_RESOLUTION|>--- conflicted
+++ resolved
@@ -17,18 +17,6 @@
 tasks that are very similar in nature or skill required. In this case, we would like
 to extract "general" knowledge from training on an individual task to reduce the
 amount of time and data needed to train on a subsequent later task. To formalize
-<<<<<<< HEAD
-this notion we assume that the tasks trained on are *i.i.d.* samples \( \{T_{1}
-\dotsb T_{m}\} \) and we call their distribution p\( T \). Each task is
-of the form \( T = \{ \mathcal{L}(x_{1},a_{1},\dotsb,x_{E},a_{E}),p(x_{1}),
-p(x_{t+1} | x_{t},a_{t}),E \} \) with p() denoting a distribution and
-E indicating the number of episodes (1 for supervised learning). We can then
-phrase the problem of meta-learning a few ways. One way is as k-shot learning,
-where we aim to find a model or policy M : \( (x_{1},\dotsb, x_{n})^{\intercal}
-\rightarrow (a_{1},\dotsb,a_{n})^{\intercal}\) that minimizes \( E_{\mathcal{T}\sim
-p(\mathcal{T})}[\mathcal{L}(\vec{x},M_{k}(\vec{x}))] \), where \( M_{k} \)
-denotes the model M after training the task on k episodes.
-=======
 this notion we assume that the tasks trained on are *i.i.d.* samples \( \{\mathcal{T}_{1}
 \dotsb \mathcal{T}_{m}\} \), and we have a loss function \( \mathcal{L} \) defined for all \(
 \mathcal{T} \). We can then phrase the problem of meta-learning a few ways. One way is
@@ -36,18 +24,15 @@
 }[\mathcal{L}(M_{k}(\mathcal{T}))] \), where \( M_{k} \) denotes the model M after training on
 \( \mathcal{T} \) for k episodes.
 
->>>>>>> 4de90326
 
 
 For more information about specific meta-learning algorithms, please refer to the
 appropriate tutorial.
 
 # How to Use L2L
+
 ## Installing
-<<<<<<< HEAD
-## Source Files
 
-=======
 A pip package is available, updated periodically. Use the command:
 
 ```pip install learn2learn```
@@ -65,6 +50,6 @@
 look into it.
 
 ## Source Files
+
 Examples of learn2learn in action can be found [here](https://github.com/learnables/learn2learn/tree/master/examples).
 The source code for algorithm implementations is also available [here](https://github.com/learnables/learn2learn/tree/master/learn2learn/algorithms).
->>>>>>> 4de90326
