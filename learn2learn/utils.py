#!/usr/bin/env python3

import copy


def clone_parameters(param_list):
    return [p.clone() for p in param_list]


def clone_module(module):
    """
    Creates a copy of a module, whose parameters/buffers/submodules
    are created using PyTorch's th.clone().

    This implies that the computational graph is kept, and you can compute
    the derivatives of the new modules' parameters w.r.t the original
    parameters.

    NOTE: This function might break in future versions of PyTorch.

    TODO: This function might require that module.forward()
          was called in order to work properly, if forward() instanciates
          new variables.
    TODO: deepcopy is expensive. We can probably get away with a shallowcopy.
          However, since shallow copy does not recurse, we need to write a
          recursive version of shallow copy.
    NOTE: This can probably be implemented more cleanly with
          clone = recursive_shallow_copy(model)
          clone._apply(lambda t: t.clone())
    """
    clone = copy.deepcopy(module)

    # First, re-write all parameters
    for param_key in module._parameters:
        if module._parameters[param_key] is not None:
            cloned = module._parameters[param_key].clone()
            clone._parameters[param_key] = cloned

    # Second, handle the buffers if necessary
    for buffer_key in module._buffers:
        if clone._buffers[buffer_key] is not None and \
                clone._buffers[buffer_key].requires_grad:
            clone._buffers[buffer_key] = module._buffers[buffer_key].clone()

    # Then, recurse for each submodule
    for module_key in clone._modules:
        clone._modules[module_key] = clone_module(module._modules[module_key])
    return clone


def detach_module(module):
<<<<<<< HEAD
    severed = copy.deepcopy(module)

    # First, re-write all parameters
    for param_key in module._parameters:
        if module._parameters[param_key] is not None:
            detached = module._parameters[param_key].detach()
            severed._parameters[param_key] = detached

    # Second, handle the buffers if necessary
    for buffer_key in module._buffers:
        if severed._buffers[buffer_key] is not None and \
                severed._buffers[buffer_key].requires_grad:
            severed._buffers[buffer_key] = module._buffers[buffer_key].detach()

    # Then, recurse for each submodule
    for module_key in severed._modules:
        severed._modules[module_key] = detach_module(module._modules[module_key])
    return severed
=======
    # First, re-write all parameters
    for param_key in module._parameters:
        if module._parameters[param_key] is not None:
            detached = module._parameters[param_key].detach_()
#            detached = module._parameters[param_key].detach()
#            module._parameters[param_key] = detached

    # Second, handle the buffers if necessary
    for buffer_key in module._buffers:
        if module._buffers[buffer_key] is not None and \
                module._buffers[buffer_key].requires_grad:
            module._buffers[buffer_key] = module._buffers[buffer_key].detach_()
#            module._buffers[buffer_key] = module._buffers[buffer_key].detach()

    # Then, recurse for each submodule
    for module_key in module._modules:
        detach_module(module._modules[module_key])
#        module._modules[module_key] = detach_module(module._modules[module_key])
>>>>>>> 0f3770cb


def clone_distribution(dist):
    clone = copy.deepcopy(dist)

    for param_key in clone.__dict__:
        item = clone.__dict__[param_key]
        if isinstance(item, th.Tensor):
            if item.requires_grad:
                clone.__dict__[param_key] = dist.__dict__[param_key].clone()
        elif isinstance(item, th.nn.Module):
            clone.__dict__[param_key] = clone_module(dist.__dict__[param_key])
        elif isinstance(item, th.Distribution):
            clone.__dict__[param_key] = clone_distribution(dist.__dict__[param_key])

    return clone


def detach_distribution(dist):
<<<<<<< HEAD

    severed = copy.deepcopy(dist)

    for param_key in severed.__dict__:
        item = severed.__dict__[param_key]
        if isinstance(item, th.Tensor):
            if item.requires_grad:
                severed.__dict__[param_key] = dist.__dict__[param_key].detach()
        elif isinstance(item, th.nn.Module):
            severed.__dict__[param_key] = detach_module(dist.__dict__[param_key])
        elif isinstance(item, th.Distribution):
            severed.__dict__[param_key] = detach_distribution(dist.__dict__[param_key])

    return severed
=======
    for param_key in dist.__dict__:
        item = dist.__dict__[param_key]
        if isinstance(item, th.Tensor):
            if item.requires_grad:
                dist.__dict__[param_key] = dist.__dict__[param_key].detach()
        elif isinstance(item, th.nn.Module):
            dist.__dict__[param_key] = detach_module(dist.__dict__[param_key])
        elif isinstance(item, th.Distribution):
            dist.__dict__[param_key] = detach_distribution(dist.__dict__[param_key])
    return dist
>>>>>>> 0f3770cb
<|MERGE_RESOLUTION|>--- conflicted
+++ resolved
@@ -49,26 +49,6 @@
 
 
 def detach_module(module):
-<<<<<<< HEAD
-    severed = copy.deepcopy(module)
-
-    # First, re-write all parameters
-    for param_key in module._parameters:
-        if module._parameters[param_key] is not None:
-            detached = module._parameters[param_key].detach()
-            severed._parameters[param_key] = detached
-
-    # Second, handle the buffers if necessary
-    for buffer_key in module._buffers:
-        if severed._buffers[buffer_key] is not None and \
-                severed._buffers[buffer_key].requires_grad:
-            severed._buffers[buffer_key] = module._buffers[buffer_key].detach()
-
-    # Then, recurse for each submodule
-    for module_key in severed._modules:
-        severed._modules[module_key] = detach_module(module._modules[module_key])
-    return severed
-=======
     # First, re-write all parameters
     for param_key in module._parameters:
         if module._parameters[param_key] is not None:
@@ -87,7 +67,6 @@
     for module_key in module._modules:
         detach_module(module._modules[module_key])
 #        module._modules[module_key] = detach_module(module._modules[module_key])
->>>>>>> 0f3770cb
 
 
 def clone_distribution(dist):
@@ -107,22 +86,6 @@
 
 
 def detach_distribution(dist):
-<<<<<<< HEAD
-
-    severed = copy.deepcopy(dist)
-
-    for param_key in severed.__dict__:
-        item = severed.__dict__[param_key]
-        if isinstance(item, th.Tensor):
-            if item.requires_grad:
-                severed.__dict__[param_key] = dist.__dict__[param_key].detach()
-        elif isinstance(item, th.nn.Module):
-            severed.__dict__[param_key] = detach_module(dist.__dict__[param_key])
-        elif isinstance(item, th.Distribution):
-            severed.__dict__[param_key] = detach_distribution(dist.__dict__[param_key])
-
-    return severed
-=======
     for param_key in dist.__dict__:
         item = dist.__dict__[param_key]
         if isinstance(item, th.Tensor):
@@ -132,5 +95,4 @@
             dist.__dict__[param_key] = detach_module(dist.__dict__[param_key])
         elif isinstance(item, th.Distribution):
             dist.__dict__[param_key] = detach_distribution(dist.__dict__[param_key])
-    return dist
->>>>>>> 0f3770cb
+    return dist